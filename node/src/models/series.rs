--- conflicted
+++ resolved
@@ -511,14 +511,10 @@
         let rand = Hash::rand();
         let content_hash = self.public_key.hash();
         let key_riddle = Riddle::new(&content_hash);
-<<<<<<< HEAD
-        let hint = Hint::new(Hash::new(&self.public_key.as_bytes()[..HASH_LEN]), cli().hint_size as usize);
-=======
         let hint = Hint::new(
             Hash::new(&self.public_key.as_bytes()[..HASH_LEN]),
             cli().hint_size as usize,
         );
->>>>>>> 82736186
         let cipher = TransferCipher::new(&content_hash, &rand);
         let edition = OpaqueEncrypted::new(&self, &cipher);
 
