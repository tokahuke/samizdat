[package]
name = "samizdat-node"
version = "0.1.0"
edition = "2018"

# See more keys and their definitions at https://doc.rust-lang.org/cargo/reference/manifest.html

[dependencies]
async_once = "0.2.1"
base64-url = "1.4.10"
bytes = "1.0.1"
failure = "0.1.8"
failure_derive = "0.1.8"
flatbuffers = "2.0.0"
futures = "0.3.16"
getrandom = "0.2.3"
http = "0.2.4"
lazy_static = "1.4.0"
log = "0.4.14"
log4rs = "1.0.0"
rocksdb = "0.17.0"
serde = "1.0.127"
serde_derive = "1.0.127"
sha3 = "0.9.1"
structopt = "0.3.22"
tarpc = { version = "0.26.2", features = ["tokio1", "serde-transport", "tcp"] }
tokio = { version = "1.9.0", features = ["rt-multi-thread", "macros", "net", "time"] }
warp = "0.3.1"
samizdat-common = { path = "../common" }
<<<<<<< HEAD
bincode = "1.3.2"
=======
quinn = "0.7.2"
bincode = "1.3.3"
>>>>>>> e53332c1
<|MERGE_RESOLUTION|>--- conflicted
+++ resolved
@@ -27,9 +27,5 @@
 tokio = { version = "1.9.0", features = ["rt-multi-thread", "macros", "net", "time"] }
 warp = "0.3.1"
 samizdat-common = { path = "../common" }
-<<<<<<< HEAD
-bincode = "1.3.2"
-=======
 quinn = "0.7.2"
-bincode = "1.3.3"
->>>>>>> e53332c1
+bincode = "1.3.3"