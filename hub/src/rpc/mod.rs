mod room;

use futures::prelude::*;
use lazy_static::lazy_static;
use std::io;
use std::net::SocketAddr;
use std::sync::Arc;
use tarpc::context;
use tarpc::server::{self, Channel};
use tokio::sync::{Mutex, Semaphore};
use tokio::time::{interval, Interval, Duration, MissedTickBehavior};
use quinn::Endpoint;

use samizdat_common::rpc::{Hub, NodeClient, Query, QueryResponse, Resolution, ResolutionStatus};
<<<<<<< HEAD
use samizdat_common::transport;
=======
use samizdat_common::transport::BincodeOverQuic;
>>>>>>> e53332c1

use crate::CLI;

use room::{Room};

lazy_static! {
    static ref ROOM: Room<Node> = Room::new();
}

struct Node {
    client: NodeClient,
    addr: SocketAddr,
}

struct HubServerInner {
    call_semaphore: Semaphore,
    call_throttle: Mutex<Interval>,
<<<<<<< HEAD
    client: Participant<Node>,
=======
    addr: SocketAddr,
>>>>>>> e53332c1
}

#[derive(Clone)]
struct HubServer(Arc<HubServerInner>);

impl HubServer {
<<<<<<< HEAD
    fn new(addr: SocketAddr, client: NodeClient) -> HubServer {
        let client = ROOM.insert(Node { client, addr });

=======
    fn new(addr: SocketAddr) -> HubServer {
>>>>>>> e53332c1
        let mut call_throttle = interval(Duration::from_secs_f64(1. / CLI.max_query_rate_per_node));
        call_throttle.set_missed_tick_behavior(MissedTickBehavior::Delay);

        HubServer(Arc::new(HubServerInner {
            call_semaphore: Semaphore::new(CLI.max_queries_per_node),
            call_throttle: Mutex::new(interval(Duration::from_secs_f64(1. / CLI.max_query_rate_per_node))),
<<<<<<< HEAD
            client,
=======
            addr,
>>>>>>> e53332c1
        }))
    }

    /// Does the whole API throttling thing. Using `Box` denies any allocations to the throttled
    /// client. This may mitigate DoS.
    async fn throttle<'a, Fut, T>(&'a self, f: Box<dyn 'a + Send + FnOnce(&'a Self) -> Fut>) -> T
    where
        Fut: 'a + Future<Output=T>
    {
        // First, make sure we are not being trolled:
        self.0.call_throttle.lock().await.tick().await;
        let permit = self.0.call_semaphore.acquire().await.expect("semaphore never closed");
        
        let outcome = f(self).await;

        drop(permit);
        outcome
    }
}

#[tarpc::server]
impl Hub for HubServer {
    async fn query(self, ctx: context::Context, query: Query) -> QueryResponse {
        self.throttle(Box::new(|server| async move {
            // Now, prepare resolution request:
            log::debug!("got {:?}", query);
<<<<<<< HEAD
            let client_id = server.0.client.id();
            let location_riddle = query.location_riddle.riddle_for_location(server.0.client.addr);
=======
            let location_riddle = query.location_riddle.riddle_for_location(server.0.addr);
>>>>>>> e53332c1
            let resolution = Arc::new(Resolution {
                content_riddle: query.content_riddle,
                location_riddle,
            });

            // And then send the request to the peers:
<<<<<<< HEAD
            let candidates = server.0.client
                .stream_peers()
                .map(|(peer_id, peer)| {
                    if peer_id != client_id {
                        // TODO
                    }
=======
            let candidates = ROOM
                .stream_peers()
                .map(|(peer_id, peer)| {
                    // if peer_id != client_id {
                    //     // TODO
                    // }
>>>>>>> e53332c1

                    let resolution = resolution.clone();
                    async move {
                        log::debug!("starting resolve for {}", peer_id);
                        let response = peer.client.resolve(ctx, resolution).await.unwrap();
                        log::debug!("resolve done for {}", peer_id);
                        (peer.addr, response)
                    }
                })
                .buffer_unordered(CLI.max_resolutions_per_query)
                .filter_map(|(addr, response)| async move { if let ResolutionStatus::Found = response.status {
                    Some(addr)
                } else {
                    None
                }})
                .take(CLI.max_candidates)
                .collect::<Vec<_>>()
                .await;

            log::debug!("query done");

            QueryResponse { candidates }
        })).await
    }
}

pub async fn run_direct(addr: impl Into<SocketAddr>) -> Result<(), io::Error> {
    let mut endpoint_builder = Endpoint::builder();
    endpoint_builder.listen(samizdat_common::quic::server_config());
    endpoint_builder.default_client_config(samizdat_common::quic::insecure());

    let (_, incoming) = endpoint_builder.bind(&addr.into()).expect("failed to bind");

    incoming
        .filter_map(|connecting| async move {
            connecting
                .await
                .map_err(|err| log::warn!("failed to establish QUIC connection: {}", err))
                .ok()
        })
        .then(|new_connection| async move {
            // Get peer address:
            let client_addr = new_connection.connection.remote_address();

            log::info!("Incoming connection from {}", client_addr);

            let transport = BincodeOverQuic::new(new_connection.connection, new_connection.uni_streams);

            // Set up server:
            let server = HubServer::new(client_addr);
            let server_task = server::BaseChannel::with_defaults(transport).execute(server.serve());

            log::info!("Connection from {} accepted", client_addr);

            Some(server_task)
        })
        .filter_map(|maybe_server| async move { maybe_server })
        // Max number of channels.
        .buffer_unordered(CLI.max_connections)
        .for_each(|_| async {})
        .await;

    Ok(())
}

pub async fn run_reverse(addr: impl Into<SocketAddr>) -> Result<(), io::Error> {
    let mut endpoint_builder = Endpoint::builder();
    endpoint_builder.listen(samizdat_common::quic::server_config());
    endpoint_builder.default_client_config(samizdat_common::quic::insecure());

    let (_, incoming) = endpoint_builder.bind(&addr.into()).expect("failed to bind");

    incoming
        .filter_map(|connecting| async move {
            connecting
                .await
                .map_err(|err| log::warn!("failed to establish QUIC connection: {}", err))
                .ok()
        })
        .for_each(|new_connection| async move {
            // Get peer address:
            let client_addr = new_connection.connection.remote_address();

            log::info!("Incoming connection from {}", client_addr);

            let transport = BincodeOverQuic::new(new_connection.connection, new_connection.uni_streams);

            // Set up server:
            let client = NodeClient::new(tarpc::client::Config::default(), transport)
            .spawn();

            log::info!("Connection from {} accepted", client_addr);

            ROOM.insert(Node { client, addr: client_addr });
        })
        // Max number of channels.
        .await;

    Ok(())
}<|MERGE_RESOLUTION|>--- conflicted
+++ resolved
@@ -12,11 +12,7 @@
 use quinn::Endpoint;
 
 use samizdat_common::rpc::{Hub, NodeClient, Query, QueryResponse, Resolution, ResolutionStatus};
-<<<<<<< HEAD
-use samizdat_common::transport;
-=======
 use samizdat_common::transport::BincodeOverQuic;
->>>>>>> e53332c1
 
 use crate::CLI;
 
@@ -34,35 +30,21 @@
 struct HubServerInner {
     call_semaphore: Semaphore,
     call_throttle: Mutex<Interval>,
-<<<<<<< HEAD
-    client: Participant<Node>,
-=======
     addr: SocketAddr,
->>>>>>> e53332c1
 }
 
 #[derive(Clone)]
 struct HubServer(Arc<HubServerInner>);
 
 impl HubServer {
-<<<<<<< HEAD
-    fn new(addr: SocketAddr, client: NodeClient) -> HubServer {
-        let client = ROOM.insert(Node { client, addr });
-
-=======
     fn new(addr: SocketAddr) -> HubServer {
->>>>>>> e53332c1
         let mut call_throttle = interval(Duration::from_secs_f64(1. / CLI.max_query_rate_per_node));
         call_throttle.set_missed_tick_behavior(MissedTickBehavior::Delay);
 
         HubServer(Arc::new(HubServerInner {
             call_semaphore: Semaphore::new(CLI.max_queries_per_node),
             call_throttle: Mutex::new(interval(Duration::from_secs_f64(1. / CLI.max_query_rate_per_node))),
-<<<<<<< HEAD
-            client,
-=======
             addr,
->>>>>>> e53332c1
         }))
     }
 
@@ -89,33 +71,19 @@
         self.throttle(Box::new(|server| async move {
             // Now, prepare resolution request:
             log::debug!("got {:?}", query);
-<<<<<<< HEAD
-            let client_id = server.0.client.id();
-            let location_riddle = query.location_riddle.riddle_for_location(server.0.client.addr);
-=======
             let location_riddle = query.location_riddle.riddle_for_location(server.0.addr);
->>>>>>> e53332c1
             let resolution = Arc::new(Resolution {
                 content_riddle: query.content_riddle,
                 location_riddle,
             });
 
             // And then send the request to the peers:
-<<<<<<< HEAD
-            let candidates = server.0.client
-                .stream_peers()
-                .map(|(peer_id, peer)| {
-                    if peer_id != client_id {
-                        // TODO
-                    }
-=======
             let candidates = ROOM
                 .stream_peers()
                 .map(|(peer_id, peer)| {
                     // if peer_id != client_id {
                     //     // TODO
                     // }
->>>>>>> e53332c1
 
                     let resolution = resolution.clone();
                     async move {
